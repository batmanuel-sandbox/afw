--- conflicted
+++ resolved
@@ -12,30 +12,15 @@
 #include "boost/archive/xml_iarchive.hpp"
 #include "boost/serialization/export.hpp"
 #include "boost/serialization/shared_ptr.hpp"
-#include "boost/serialization/variant.hpp"
 #include "boost/serialization/vector.hpp"
-#include "boost/variant.hpp"
 
 #include "lsst/base.h"
 #include "lsst/utils/Demangle.h"
+#include "lsst/utils/ieee.h"
 #include "lsst/pex/exceptions/Runtime.h"
 #include "lsst/pex/policy/Policy.h"
 #include "lsst/pex/logging/Log.h"
 #include "lsst/afw/detection/Schema.h"
-
-#ifndef SWIG
-namespace {
-    class VariantVisitor : public boost::static_visitor<> {
-    public:
-        VariantVisitor(boost::any& a) : _any(a) { }
-        template <typename Variant>
-        void operator()(Variant& var) const {
-            _any = var;
-        }
-        boost::any& _any;
-    };
-}
-#endif
 
 namespace lsst { namespace afw { namespace detection {
 
@@ -331,30 +316,8 @@
         if (Archive::is_loading::value) {
             _data.reserve(dataLen);
         }
-        boost::variant<char, short, int, long, float, double> var;
         for (size_t i = 0; i < dataLen; ++i) {
             if (Archive::is_saving::value) {
-<<<<<<< HEAD
-                if (_data[i].type() == typeid(char)) {
-                    var = boost::any_cast<char>(_data[i]);
-                }
-                else if (_data[i].type() == typeid(short)) {
-                    var = boost::any_cast<short>(_data[i]);
-                }
-                else if (_data[i].type() == typeid(int)) {
-                    var = boost::any_cast<int>(_data[i]);
-                }
-                else if (_data[i].type() == typeid(long)) {
-                    var = boost::any_cast<long>(_data[i]);
-                }
-                else if (_data[i].type() == typeid(float)) {
-                    var = boost::any_cast<float>(_data[i]);
-                }
-                else if (_data[i].type() == typeid(double)) {
-                    var = boost::any_cast<double>(_data[i]);
-                }
-                else {
-=======
                 if (_data[i].type() == typeid(void)) {
                     int which = -1;
                     ar & make_nvp("which", which);
@@ -399,18 +362,13 @@
                     which += fpClass;
                     ar & make_nvp("which", which) & make_nvp("value", value);
                 } else {
->>>>>>> 1d002aa3
                     std::ostringstream msg;
                     msg << "Unable to convert measurement for persistence: type "
                         << _data[i].type().name() << " at position " << i;
                     throw LSST_EXCEPT(lsst::pex::exceptions::InvalidParameterException, msg.str());
                 }
             }
-            ar & make_nvp("data", var);
             if (Archive::is_loading::value) {
-<<<<<<< HEAD
-                boost::apply_visitor(VariantVisitor(_data[i]), var);
-=======
                 int which;
                 ar & make_nvp("which", which);
                 switch (which) {
@@ -507,7 +465,6 @@
                     throw LSST_EXCEPT(lsst::pex::exceptions::InvalidParameterException, msg.str());
                     break;
                 }
->>>>>>> 1d002aa3
             }
         }
 
@@ -534,7 +491,7 @@
     friend class boost::serialization::access; \
     template <class Archive> \
     void serialize(Archive& ar, unsigned int const version) { \
-        boost::serialization::base_object< c >(*this); \
+        ar & boost::serialization::make_nvp("base", boost::serialization::base_object< c >(*this)); \
     }
 
 #ifdef SWIG
