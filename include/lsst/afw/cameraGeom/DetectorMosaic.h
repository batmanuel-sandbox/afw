--- conflicted
+++ resolved
@@ -80,27 +80,15 @@
     // Find a Detector given an Id or pixel position
     //
     Detector::Ptr findDetector(Id const id) const;
-<<<<<<< HEAD
-    Detector::Ptr findDetector(lsst::afw::geom::Point2I const& pixel, bool const fromCenter=false) const;
-    Detector::Ptr findDetector(lsst::afw::geom::Point2D const& posMm) const;
+    Detector::Ptr findDetectorPixel(lsst::afw::geom::Point2D const& pixel, bool const fromCenter=false) const;
+    Detector::Ptr findDetectorMm(lsst::afw::geom::Point2D const& posMm) const;
     //
     // Translate between physical positions in mm to pixels
     //
-    virtual lsst::afw::geom::Point2I getIndexFromPosition(lsst::afw::geom::Point2D const& pos) const;
-    virtual lsst::afw::geom::Point2I getPixelFromPosition(lsst::afw::geom::Point2D const& pos) const;
-    virtual lsst::afw::geom::Point2D getPositionFromIndex(lsst::afw::geom::Point2I const& pix) const;
-    virtual lsst::afw::geom::Point2D getPositionFromIndex(lsst::afw::geom::Point2I const& pix, bool const) const {
-=======
-    Detector::Ptr findDetectorPixel(afwGeom::Point2D const& pixel, bool const fromCenter=false) const;
-    Detector::Ptr findDetectorMm(afwGeom::Point2D const& posMm) const;
-    //
-    // Translate between physical positions in mm to pixels
-    //
-    virtual afwGeom::Point2D getIndexFromPosition(afwGeom::Point2D const& pos) const;
-    virtual afwGeom::Point2D getPixelFromPosition(afwGeom::Point2D const& pos) const;
-    virtual afwGeom::Point2D getPositionFromIndex(afwGeom::Point2D const& pix) const;
-    virtual afwGeom::Point2D getPositionFromIndex(afwGeom::Point2D const& pix, bool const) const {
->>>>>>> 246b6dd2
+    virtual lsst::afw::geom::Point2D getIndexFromPosition(lsst::afw::geom::Point2D const& pos) const;
+    virtual lsst::afw::geom::Point2D getPixelFromPosition(lsst::afw::geom::Point2D const& pos) const;
+    virtual lsst::afw::geom::Point2D getPositionFromIndex(lsst::afw::geom::Point2D const& pix) const;
+    virtual lsst::afw::geom::Point2D getPositionFromIndex(lsst::afw::geom::Point2D const& pix, bool const) const {
         return getPositionFromIndex(pix);
     }
 private:
