--- conflicted
+++ resolved
@@ -90,14 +90,6 @@
 /// Counter for Footprint IDs
 int Footprint::id = 0;
 
-<<<<<<< HEAD
-=======
-/**
- * Create a Footprint
- *
- * \throws lsst::pex::exceptions::InvalidParameterError in nspan is < 0
- */
->>>>>>> ae3ebc3a
 Footprint::Footprint(
     int nspan,
     geom::Box2I const & region
@@ -406,7 +398,7 @@
     if (!((y  >  lastspan->getY()) ||
           (x0 > (lastspan->getX1() + 1)))) {
         throw LSST_EXCEPT(
-            lsst::pex::exceptions::InvalidParameterException,
+            lsst::pex::exceptions::InvalidParameterError,
             str(boost::format("addSpanInSeries: new span %i,[%i,%i] is NOT in series after last span "
                               "%i,[%i,%i]") %
                 y % x0 % x1 % lastspan->getY() % lastspan->getX0() % lastspan->getX1()));
@@ -1388,7 +1380,7 @@
 PTR(Footprint) mergeFootprints(Footprint const& foot1, Footprint const& foot2) {
     if (!foot1.isNormalized() || !foot2.isNormalized()) {
         throw LSST_EXCEPT(
-            lsst::pex::exceptions::InvalidParameterException,
+            lsst::pex::exceptions::InvalidParameterError,
             "mergeFootprints(const Footprints) requires normalize()d Footprints.");
     }
     return _mergeFootprints(foot1, foot2);
