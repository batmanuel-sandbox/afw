#!/usr/bin/env python
##\file
## \brief Utilities to help write tests, mostly using numpy 
##
## Subroutines to move data between numpy arrays and lsst::afw::image classes
## Mask, Image and MaskedImage.
## 
## Please only use these for testing; they are too slow for production work!
## Eventually Image, Mask and MaskedImage will offer much better ways to do this.

import numpy
import lsst.afw.image as afwImage

def arrayFromImage(im, dtype=float):
    """Return a numpy array representation of an image.
    The data is presently copied but do not rely on that.
    """
    arr = numpy.zeros([im.getWidth(), im.getHeight()], dtype=dtype)
    for row in range(im.getHeight()):
        for col in range(im.getWidth()):
            arr[col, row] = im.get(col, row)
    return arr

def arrayFromMask(im, dtype=int):
    """Return a numpy array representation of a mask.
    The data is presently copied but do not rely on that.
    """
    arr = numpy.zeros([im.getWidth(), im.getHeight()], dtype=dtype)
    for row in range(im.getHeight()):
        for col in range(im.getWidth()):
            arr[col, row] = im.get(col, row)
    return arr

def arraysFromMaskedImage(maskedImage):
    """Return a tuple of (image, mask, variance) arrays from a MaskedImage.
    The data is presently copied but do not rely on that.
    """
    return (
            arrayFromImage(maskedImage.getImage()),
            arrayFromMask(maskedImage.getMask()),
            arrayFromImage(maskedImage.getVariance()),
        )

def getImageMaskVarianceFromMaskedImage(maskedImage):
    """Return the image, mask and variance from a MaskedImage.
    The data is NOT copied.
    """
    return (maskedImage.getImage(), maskedImage.getMask(), maskedImage.getVariance())

def imageFromArray(arr, retType=afwImage.ImageF):
    """Return an Image representation of a numpy array.
    The data is presently copied but do not rely on that.
    """
    im = retType(arr.shape[0], arr.shape[1])
    setImageFromArray(im, arr)
    return im

def maskFromArray(arr):
    """Return a mask representation of a numpy array
    The data is presently copied but do not rely on that.
    """
    mask = afwImage.MaskU(arr.shape[0], arr.shape[1])
    setMaskFromArray(mask, arr)
    return mask

<<<<<<< HEAD
def imageFromArray(im, arr):
    """Fill an existing lsst.afwImage.ImageD from a numpy array.
=======
def maskedImageFromArrays(imVarMaskArrays, retType=afwImage.MaskedImageF):
    """Return a MaskedImage representation of a tuple of (image, variance, mask) numpy arrays.
>>>>>>> 6e5a4b10
    The data is presently copied but do not rely on that.
    """
    imArr = imVarMaskArrays[0]
    maskedImage = retType(imArr.shape[0], imArr.shape[1])
    setMaskedImageFromArrays(maskedImage, imVarMaskArrays)
    return maskedImage

def setImageFromArray(im, arr):
    """Set an existing lsst.afwImage.Image (of any type) from a numpy array.
    The data is presently copied but do not rely on that.
    """
    assert im.getWidth() == arr.shape[0] and im.getHeight() == arr.shape[1]
    
    for row in range(im.getHeight()):
        for col in range(im.getWidth()):
            im.set(col, row, arr[col, row])
<<<<<<< HEAD

    return im

def maskFromArray(mask, arr):
    """Fill an existing lsst.afwImage.MaskD from a numpy array
=======
    
def setMaskFromArray(mask, arr):
    """Set an existing lsst.afwImage.Mask from a numpy array
>>>>>>> 6e5a4b10
    The data is presently copied but do not rely on that.
    """
    assert mask.getWidth() == arr.shape[0] and mask.getHeight() == arr.shape[1]

    for row in range(mask.getHeight()):
        for col in range(mask.getWidth()):
            mask.set(col, row, int(arr[col, row]))

<<<<<<< HEAD
    return mask

def maskedImageFromArrays(maskedImage, imVarMaskArrays):
    """Fill an existing MaskedImage from a tuple of (image, variance, mask) arrays
=======
def setMaskedImageFromArrays(maskedImage, imVarMaskArrays):
    """Set an existing lsst.afwImage.MaskedImage (of any type) from a numpy array.
>>>>>>> 6e5a4b10
    The data is presently copied but do not rely on that.
    """
    imArr, varArr, maskArr = imVarMaskArrays
    if not (imArr.shape == varArr.shape == maskArr.shape):
        raise RuntimeError("The arrays must all be the same shape")
    if not (maskedImage.getWidth() == imArr.shape[0] and maskedImage.getHeight() == imArr.shape[1]):
        raise RuntimeError("The arrays must be the same shape as maskedImage")

    im, mask, var = getImageMaskVarianceFromMaskedImage(maskedImage)
    for row in range(maskedImage.getHeight()):
        for col in range(maskedImage.getWidth()):
            im.set(col, row, imArr[col, row])
            mask.set(col, row, maskArr[col, row])
            var.set(col, row, varArr[col, row])

if __name__ == "__main__":
    maskedImage = afwImage.MaskedImageD("data/small")
    bb = afwImage.BBox(afwImage.PointI(200, 100), 50, 50)
    siPtr = maskedImage.Factory(maskedImage, bb)

    siArrays = arraysFromMaskedImage(si)
    siCopy = maskedImage.Factory(maskedImage.getDimensions())
    siCopy = maskedImageFromArrays(siCopy, siArrays)

    maskedImage.writeFits("mi")
    si.writeFits("si")
    siCopy.writeFits("siCopy")
    siCopy -= si
    siCopy.writeFits("siNull")
<|MERGE_RESOLUTION|>--- conflicted
+++ resolved
@@ -13,26 +13,33 @@
 
 def arrayFromImage(im, dtype=float):
     """Return a numpy array representation of an image.
+    Return None if mask is None.
     The data is presently copied but do not rely on that.
     """
+    if im == None:
+        return None
     arr = numpy.zeros([im.getWidth(), im.getHeight()], dtype=dtype)
     for row in range(im.getHeight()):
         for col in range(im.getWidth()):
             arr[col, row] = im.get(col, row)
     return arr
 
-def arrayFromMask(im, dtype=int):
+def arrayFromMask(mask, dtype=int):
     """Return a numpy array representation of a mask.
+    Return None if mask is None.
     The data is presently copied but do not rely on that.
     """
-    arr = numpy.zeros([im.getWidth(), im.getHeight()], dtype=dtype)
-    for row in range(im.getHeight()):
-        for col in range(im.getWidth()):
-            arr[col, row] = im.get(col, row)
+    if mask == None:
+        return None
+    arr = numpy.zeros([mask.getWidth(), mask.getHeight()], dtype=dtype)
+    for row in range(mask.getHeight()):
+        for col in range(mask.getWidth()):
+            arr[col, row] = mask.get(col, row)
     return arr
 
 def arraysFromMaskedImage(maskedImage):
     """Return a tuple of (image, mask, variance) arrays from a MaskedImage.
+    Return None for any missing component.
     The data is presently copied but do not rely on that.
     """
     return (
@@ -63,18 +70,13 @@
     setMaskFromArray(mask, arr)
     return mask
 
-<<<<<<< HEAD
-def imageFromArray(im, arr):
-    """Fill an existing lsst.afwImage.ImageD from a numpy array.
-=======
-def maskedImageFromArrays(imVarMaskArrays, retType=afwImage.MaskedImageF):
-    """Return a MaskedImage representation of a tuple of (image, variance, mask) numpy arrays.
->>>>>>> 6e5a4b10
+def maskedImageFromArrays(imMaskVarArrays, retType=afwImage.MaskedImageF):
+    """Return a MaskedImage representation of a tuple of (image, mask, variance) numpy arrays.
     The data is presently copied but do not rely on that.
     """
-    imArr = imVarMaskArrays[0]
+    imArr = imMaskVarArrays[0]
     maskedImage = retType(imArr.shape[0], imArr.shape[1])
-    setMaskedImageFromArrays(maskedImage, imVarMaskArrays)
+    setMaskedImageFromArrays(maskedImage, imMaskVarArrays)
     return maskedImage
 
 def setImageFromArray(im, arr):
@@ -86,17 +88,9 @@
     for row in range(im.getHeight()):
         for col in range(im.getWidth()):
             im.set(col, row, arr[col, row])
-<<<<<<< HEAD
-
-    return im
-
-def maskFromArray(mask, arr):
-    """Fill an existing lsst.afwImage.MaskD from a numpy array
-=======
     
 def setMaskFromArray(mask, arr):
     """Set an existing lsst.afwImage.Mask from a numpy array
->>>>>>> 6e5a4b10
     The data is presently copied but do not rely on that.
     """
     assert mask.getWidth() == arr.shape[0] and mask.getHeight() == arr.shape[1]
@@ -105,18 +99,12 @@
         for col in range(mask.getWidth()):
             mask.set(col, row, int(arr[col, row]))
 
-<<<<<<< HEAD
-    return mask
-
-def maskedImageFromArrays(maskedImage, imVarMaskArrays):
-    """Fill an existing MaskedImage from a tuple of (image, variance, mask) arrays
-=======
-def setMaskedImageFromArrays(maskedImage, imVarMaskArrays):
-    """Set an existing lsst.afwImage.MaskedImage (of any type) from a numpy array.
->>>>>>> 6e5a4b10
+def setMaskedImageFromArrays(maskedImage, imMaskVarArrays):
+    """Set an existing lsst.afwImage.MaskedImage (of any type) from a of a tuple of (image, mask, variance) numpy arrays.
+    If image or variance arrays are None then that component is not set.
     The data is presently copied but do not rely on that.
     """
-    imArr, varArr, maskArr = imVarMaskArrays
+    imArr, maskArr, varArr = imMaskVarArrays
     if not (imArr.shape == varArr.shape == maskArr.shape):
         raise RuntimeError("The arrays must all be the same shape")
     if not (maskedImage.getWidth() == imArr.shape[0] and maskedImage.getHeight() == imArr.shape[1]):
@@ -126,8 +114,10 @@
     for row in range(maskedImage.getHeight()):
         for col in range(maskedImage.getWidth()):
             im.set(col, row, imArr[col, row])
-            mask.set(col, row, maskArr[col, row])
-            var.set(col, row, varArr[col, row])
+            if mask:
+                mask.set(col, row, maskArr[col, row])
+            if var:
+                var.set(col, row, varArr[col, row])
 
 if __name__ == "__main__":
     maskedImage = afwImage.MaskedImageD("data/small")
